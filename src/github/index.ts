#!/usr/bin/env node
import { Server } from "@modelcontextprotocol/sdk/server/index.js";
import { StdioServerTransport } from "@modelcontextprotocol/sdk/server/stdio.js";
import {
  CallToolRequestSchema,
  ListToolsRequestSchema,
} from "@modelcontextprotocol/sdk/types.js";
import fetch from "node-fetch";
import { z } from 'zod';
import { zodToJsonSchema } from 'zod-to-json-schema';
import {
  CreateBranchOptionsSchema,
  CreateBranchSchema,
  CreateIssueOptionsSchema,
  CreateIssueSchema,
  CreateOrUpdateFileSchema,
  CreatePullRequestOptionsSchema,
  CreatePullRequestSchema,
  CreateRepositoryOptionsSchema,
  CreateRepositorySchema,
  ForkRepositorySchema,
  GetFileContentsSchema,
  GitHubCommitSchema,
  GitHubContentSchema,
  GitHubCreateUpdateFileResponseSchema,
  GitHubForkSchema,
  GitHubIssueSchema,
  GitHubPullRequestSchema,
  GitHubReferenceSchema,
  GitHubRepositorySchema,
  GitHubSearchResponseSchema,
  GitHubTreeSchema,
<<<<<<< HEAD
  GitHubCommitSchema,
  GitHubListCommitsSchema,
  CreateRepositoryOptionsSchema,
  CreateIssueOptionsSchema,
  CreatePullRequestOptionsSchema,
  CreateBranchOptionsSchema,
=======
  IssueCommentSchema,
  ListIssuesOptionsSchema,
  PushFilesSchema,
  SearchCodeResponseSchema,
  SearchCodeSchema,
  SearchIssuesResponseSchema,
  SearchIssuesSchema,
  SearchRepositoriesSchema,
  SearchUsersResponseSchema,
  SearchUsersSchema,
  UpdateIssueOptionsSchema,
  type FileOperation,
  type GitHubCommit,
  type GitHubContent,
  type GitHubCreateUpdateFileResponse,
>>>>>>> fc718398
  type GitHubFork,
  type GitHubIssue,
  type GitHubPullRequest,
  type GitHubReference,
  type GitHubRepository,
  type GitHubSearchResponse,
  type GitHubTree,
<<<<<<< HEAD
  type GitHubCommit,
  type FileOperation,
  CreateOrUpdateFileSchema,
  SearchRepositoriesSchema,
  CreateRepositorySchema,
  GetFileContentsSchema,
  PushFilesSchema,
  CreateIssueSchema,
  CreatePullRequestSchema,
  ForkRepositorySchema,
  CreateBranchSchema,
  ListCommitsSchema,
  GitHubListCommits
=======
  type SearchCodeResponse,
  type SearchIssuesResponse,
  type SearchUsersResponse,
>>>>>>> fc718398
} from './schemas.js';

const server = new Server(
  {
    name: "github-mcp-server",
    version: "0.1.0",
  },
  {
    capabilities: {
      tools: {},
    },
  }
);

const GITHUB_PERSONAL_ACCESS_TOKEN = process.env.GITHUB_PERSONAL_ACCESS_TOKEN;

if (!GITHUB_PERSONAL_ACCESS_TOKEN) {
  console.error("GITHUB_PERSONAL_ACCESS_TOKEN environment variable is not set");
  process.exit(1);
}

async function forkRepository(
  owner: string,
  repo: string,
  organization?: string
): Promise<GitHubFork> {
  const url = organization
    ? `https://api.github.com/repos/${owner}/${repo}/forks?organization=${organization}`
    : `https://api.github.com/repos/${owner}/${repo}/forks`;

  const response = await fetch(url, {
    method: "POST",
    headers: {
      Authorization: `token ${GITHUB_PERSONAL_ACCESS_TOKEN}`,
      Accept: "application/vnd.github.v3+json",
      "User-Agent": "github-mcp-server",
    },
  });

  if (!response.ok) {
    throw new Error(`GitHub API error: ${response.statusText}`);
  }

  return GitHubForkSchema.parse(await response.json());
}

async function createBranch(
  owner: string,
  repo: string,
  options: z.infer<typeof CreateBranchOptionsSchema>
): Promise<GitHubReference> {
  const fullRef = `refs/heads/${options.ref}`;

  const response = await fetch(
    `https://api.github.com/repos/${owner}/${repo}/git/refs`,
    {
      method: "POST",
      headers: {
        Authorization: `token ${GITHUB_PERSONAL_ACCESS_TOKEN}`,
        Accept: "application/vnd.github.v3+json",
        "User-Agent": "github-mcp-server",
        "Content-Type": "application/json",
      },
      body: JSON.stringify({
        ref: fullRef,
        sha: options.sha,
      }),
    }
  );

  if (!response.ok) {
    throw new Error(`GitHub API error: ${response.statusText}`);
  }

  return GitHubReferenceSchema.parse(await response.json());
}

async function getDefaultBranchSHA(
  owner: string,
  repo: string
): Promise<string> {
  const response = await fetch(
    `https://api.github.com/repos/${owner}/${repo}/git/refs/heads/main`,
    {
      headers: {
        Authorization: `token ${GITHUB_PERSONAL_ACCESS_TOKEN}`,
        Accept: "application/vnd.github.v3+json",
        "User-Agent": "github-mcp-server",
      },
    }
  );

  if (!response.ok) {
    const masterResponse = await fetch(
      `https://api.github.com/repos/${owner}/${repo}/git/refs/heads/master`,
      {
        headers: {
          Authorization: `token ${GITHUB_PERSONAL_ACCESS_TOKEN}`,
          Accept: "application/vnd.github.v3+json",
          "User-Agent": "github-mcp-server",
        },
      }
    );

    if (!masterResponse.ok) {
      throw new Error(
        "Could not find default branch (tried 'main' and 'master')"
      );
    }

    const data = GitHubReferenceSchema.parse(await masterResponse.json());
    return data.object.sha;
  }

  const data = GitHubReferenceSchema.parse(await response.json());
  return data.object.sha;
}

async function getFileContents(
  owner: string,
  repo: string,
  path: string,
  branch?: string
): Promise<GitHubContent> {
  let url = `https://api.github.com/repos/${owner}/${repo}/contents/${path}`;
  if (branch) {
    url += `?ref=${branch}`;
  }

  const response = await fetch(url, {
    headers: {
      Authorization: `token ${GITHUB_PERSONAL_ACCESS_TOKEN}`,
      Accept: "application/vnd.github.v3+json",
      "User-Agent": "github-mcp-server",
    },
  });

  if (!response.ok) {
    throw new Error(`GitHub API error: ${response.statusText}`);
  }

  const data = GitHubContentSchema.parse(await response.json());

  // If it's a file, decode the content
  if (!Array.isArray(data) && data.content) {
    data.content = Buffer.from(data.content, "base64").toString("utf8");
  }

  return data;
}

async function createIssue(
  owner: string,
  repo: string,
  options: z.infer<typeof CreateIssueOptionsSchema>
): Promise<GitHubIssue> {
  const response = await fetch(
    `https://api.github.com/repos/${owner}/${repo}/issues`,
    {
      method: "POST",
      headers: {
        Authorization: `token ${GITHUB_PERSONAL_ACCESS_TOKEN}`,
        Accept: "application/vnd.github.v3+json",
        "User-Agent": "github-mcp-server",
        "Content-Type": "application/json",
      },
      body: JSON.stringify(options),
    }
  );

  if (!response.ok) {
    throw new Error(`GitHub API error: ${response.statusText}`);
  }

  return GitHubIssueSchema.parse(await response.json());
}

async function createPullRequest(
  owner: string,
  repo: string,
  options: z.infer<typeof CreatePullRequestOptionsSchema>
): Promise<GitHubPullRequest> {
  const response = await fetch(
    `https://api.github.com/repos/${owner}/${repo}/pulls`,
    {
      method: "POST",
      headers: {
        Authorization: `token ${GITHUB_PERSONAL_ACCESS_TOKEN}`,
        Accept: "application/vnd.github.v3+json",
        "User-Agent": "github-mcp-server",
        "Content-Type": "application/json",
      },
      body: JSON.stringify(options),
    }
  );

  if (!response.ok) {
    throw new Error(`GitHub API error: ${response.statusText}`);
  }

  return GitHubPullRequestSchema.parse(await response.json());
}

async function createOrUpdateFile(
  owner: string,
  repo: string,
  path: string,
  content: string,
  message: string,
  branch: string,
  sha?: string
): Promise<GitHubCreateUpdateFileResponse> {
  const encodedContent = Buffer.from(content).toString("base64");

  let currentSha = sha;
  if (!currentSha) {
    try {
      const existingFile = await getFileContents(owner, repo, path, branch);
      if (!Array.isArray(existingFile)) {
        currentSha = existingFile.sha;
      }
    } catch (error) {
      console.error(
        "Note: File does not exist in branch, will create new file"
      );
    }
  }

  const url = `https://api.github.com/repos/${owner}/${repo}/contents/${path}`;

  const body = {
    message,
    content: encodedContent,
    branch,
    ...(currentSha ? { sha: currentSha } : {}),
  };

  const response = await fetch(url, {
    method: "PUT",
    headers: {
      Authorization: `token ${GITHUB_PERSONAL_ACCESS_TOKEN}`,
      Accept: "application/vnd.github.v3+json",
      "User-Agent": "github-mcp-server",
      "Content-Type": "application/json",
    },
    body: JSON.stringify(body),
  });

  if (!response.ok) {
    throw new Error(`GitHub API error: ${response.statusText}`);
  }

  return GitHubCreateUpdateFileResponseSchema.parse(await response.json());
}

async function createTree(
  owner: string,
  repo: string,
  files: FileOperation[],
  baseTree?: string
): Promise<GitHubTree> {
  const tree = files.map((file) => ({
    path: file.path,
    mode: "100644" as const,
    type: "blob" as const,
    content: file.content,
  }));

  const response = await fetch(
    `https://api.github.com/repos/${owner}/${repo}/git/trees`,
    {
      method: "POST",
      headers: {
        Authorization: `token ${GITHUB_PERSONAL_ACCESS_TOKEN}`,
        Accept: "application/vnd.github.v3+json",
        "User-Agent": "github-mcp-server",
        "Content-Type": "application/json",
      },
      body: JSON.stringify({
        tree,
        base_tree: baseTree,
      }),
    }
  );

  if (!response.ok) {
    throw new Error(`GitHub API error: ${response.statusText}`);
  }

  return GitHubTreeSchema.parse(await response.json());
}

async function createCommit(
  owner: string,
  repo: string,
  message: string,
  tree: string,
  parents: string[]
): Promise<GitHubCommit> {
  const response = await fetch(
    `https://api.github.com/repos/${owner}/${repo}/git/commits`,
    {
      method: "POST",
      headers: {
        Authorization: `token ${GITHUB_PERSONAL_ACCESS_TOKEN}`,
        Accept: "application/vnd.github.v3+json",
        "User-Agent": "github-mcp-server",
        "Content-Type": "application/json",
      },
      body: JSON.stringify({
        message,
        tree,
        parents,
      }),
    }
  );

  if (!response.ok) {
    throw new Error(`GitHub API error: ${response.statusText}`);
  }

  return GitHubCommitSchema.parse(await response.json());
}

async function updateReference(
  owner: string,
  repo: string,
  ref: string,
  sha: string
): Promise<GitHubReference> {
  const response = await fetch(
    `https://api.github.com/repos/${owner}/${repo}/git/refs/${ref}`,
    {
      method: "PATCH",
      headers: {
        Authorization: `token ${GITHUB_PERSONAL_ACCESS_TOKEN}`,
        Accept: "application/vnd.github.v3+json",
        "User-Agent": "github-mcp-server",
        "Content-Type": "application/json",
      },
      body: JSON.stringify({
        sha,
        force: true,
      }),
    }
  );

  if (!response.ok) {
    throw new Error(`GitHub API error: ${response.statusText}`);
  }

  return GitHubReferenceSchema.parse(await response.json());
}

async function pushFiles(
  owner: string,
  repo: string,
  branch: string,
  files: FileOperation[],
  message: string
): Promise<GitHubReference> {
  const refResponse = await fetch(
    `https://api.github.com/repos/${owner}/${repo}/git/refs/heads/${branch}`,
    {
      headers: {
        Authorization: `token ${GITHUB_PERSONAL_ACCESS_TOKEN}`,
        Accept: "application/vnd.github.v3+json",
        "User-Agent": "github-mcp-server",
      },
    }
  );

  if (!refResponse.ok) {
    throw new Error(`GitHub API error: ${refResponse.statusText}`);
  }

  const ref = GitHubReferenceSchema.parse(await refResponse.json());
  const commitSha = ref.object.sha;

  const tree = await createTree(owner, repo, files, commitSha);
  const commit = await createCommit(owner, repo, message, tree.sha, [
    commitSha,
  ]);
  return await updateReference(owner, repo, `heads/${branch}`, commit.sha);
}

async function searchRepositories(
  query: string,
  page: number = 1,
  perPage: number = 30
): Promise<GitHubSearchResponse> {
  const url = new URL("https://api.github.com/search/repositories");
  url.searchParams.append("q", query);
  url.searchParams.append("page", page.toString());
  url.searchParams.append("per_page", perPage.toString());

  const response = await fetch(url.toString(), {
    headers: {
      Authorization: `token ${GITHUB_PERSONAL_ACCESS_TOKEN}`,
      Accept: "application/vnd.github.v3+json",
      "User-Agent": "github-mcp-server",
    },
  });

  if (!response.ok) {
    throw new Error(`GitHub API error: ${response.statusText}`);
  }

  return GitHubSearchResponseSchema.parse(await response.json());
}

async function createRepository(
  options: z.infer<typeof CreateRepositoryOptionsSchema>
): Promise<GitHubRepository> {
  const response = await fetch("https://api.github.com/user/repos", {
    method: "POST",
    headers: {
      Authorization: `token ${GITHUB_PERSONAL_ACCESS_TOKEN}`,
      Accept: "application/vnd.github.v3+json",
      "User-Agent": "github-mcp-server",
      "Content-Type": "application/json",
    },
    body: JSON.stringify(options),
  });

  if (!response.ok) {
    throw new Error(`GitHub API error: ${response.statusText}`);
  }

  return GitHubRepositorySchema.parse(await response.json());
}

async function listIssues(
  owner: string,
  repo: string,
  options: Omit<z.infer<typeof ListIssuesOptionsSchema>, 'owner' | 'repo'>
): Promise<GitHubIssue[]> {
  const url = new URL(`https://api.github.com/repos/${owner}/${repo}/issues`);

  // Add query parameters
  if (options.state) url.searchParams.append('state', options.state);
  if (options.labels) url.searchParams.append('labels', options.labels.join(','));
  if (options.sort) url.searchParams.append('sort', options.sort);
  if (options.direction) url.searchParams.append('direction', options.direction);
  if (options.since) url.searchParams.append('since', options.since);
  if (options.page) url.searchParams.append('page', options.page.toString());
  if (options.per_page) url.searchParams.append('per_page', options.per_page.toString());

  const response = await fetch(url.toString(), {
    headers: {
      "Authorization": `token ${GITHUB_PERSONAL_ACCESS_TOKEN}`,
      "Accept": "application/vnd.github.v3+json",
      "User-Agent": "github-mcp-server"
    }
  });

  if (!response.ok) {
    throw new Error(`GitHub API error: ${response.statusText}`);
  }

  return z.array(GitHubIssueSchema).parse(await response.json());
}

async function updateIssue(
  owner: string,
  repo: string,
  issueNumber: number,
  options: Omit<z.infer<typeof UpdateIssueOptionsSchema>, 'owner' | 'repo' | 'issue_number'>
): Promise<GitHubIssue> {
  const response = await fetch(
    `https://api.github.com/repos/${owner}/${repo}/issues/${issueNumber}`,
    {
      method: "PATCH",
      headers: {
        "Authorization": `token ${GITHUB_PERSONAL_ACCESS_TOKEN}`,
        "Accept": "application/vnd.github.v3+json",
        "User-Agent": "github-mcp-server",
        "Content-Type": "application/json"
      },
      body: JSON.stringify({
        title: options.title,
        body: options.body,
        state: options.state,
        labels: options.labels,
        assignees: options.assignees,
        milestone: options.milestone
      })
    }
  );

  if (!response.ok) {
    throw new Error(`GitHub API error: ${response.statusText}`);
  }

  return GitHubIssueSchema.parse(await response.json());
}

async function addIssueComment(
  owner: string,
  repo: string,
  issueNumber: number,
  body: string
): Promise<z.infer<typeof IssueCommentSchema>> {
  const response = await fetch(
    `https://api.github.com/repos/${owner}/${repo}/issues/${issueNumber}/comments`,
    {
      method: "POST",
      headers: {
        "Authorization": `token ${GITHUB_PERSONAL_ACCESS_TOKEN}`,
        "Accept": "application/vnd.github.v3+json",
        "User-Agent": "github-mcp-server",
        "Content-Type": "application/json"
      },
      body: JSON.stringify({ body })
    }
  );

  if (!response.ok) {
    throw new Error(`GitHub API error: ${response.statusText}`);
  }

  return IssueCommentSchema.parse(await response.json());
}

async function searchCode(
  params: z.infer<typeof SearchCodeSchema>
): Promise<SearchCodeResponse> {
  const url = new URL("https://api.github.com/search/code");
  Object.entries(params).forEach(([key, value]) => {
    if (value !== undefined && value !== null) {
      url.searchParams.append(key, value.toString());
    }
  });

  const response = await fetch(url.toString(), {
    headers: {
      Authorization: `token ${GITHUB_PERSONAL_ACCESS_TOKEN}`,
      Accept: "application/vnd.github.v3+json",
      "User-Agent": "github-mcp-server",
    },
  });

  if (!response.ok) {
    throw new Error(`GitHub API error: ${response.statusText}`);
  }

  return SearchCodeResponseSchema.parse(await response.json());
}

async function searchIssues(
  params: z.infer<typeof SearchIssuesSchema>
): Promise<SearchIssuesResponse> {
  const url = new URL("https://api.github.com/search/issues");
  Object.entries(params).forEach(([key, value]) => {
    if (value !== undefined && value !== null) {
      url.searchParams.append(key, value.toString());
    }
  });

  const response = await fetch(url.toString(), {
    headers: {
      Authorization: `token ${GITHUB_PERSONAL_ACCESS_TOKEN}`,
      Accept: "application/vnd.github.v3+json",
      "User-Agent": "github-mcp-server",
    },
  });

  if (!response.ok) {
    throw new Error(`GitHub API error: ${response.statusText}`);
  }

  return SearchIssuesResponseSchema.parse(await response.json());
}

async function searchUsers(
  params: z.infer<typeof SearchUsersSchema>
): Promise<SearchUsersResponse> {
  const url = new URL("https://api.github.com/search/users");
  Object.entries(params).forEach(([key, value]) => {
    if (value !== undefined && value !== null) {
      url.searchParams.append(key, value.toString());
    }
  });

  const response = await fetch(url.toString(), {
    headers: {
      Authorization: `token ${GITHUB_PERSONAL_ACCESS_TOKEN}`,
      Accept: "application/vnd.github.v3+json",
      "User-Agent": "github-mcp-server",
    },
  });

  if (!response.ok) {
    throw new Error(`GitHub API error: ${response.statusText}`);
  }

  return SearchUsersResponseSchema.parse(await response.json());
}

async function listCommits(
  owner: string,
  repo: string,
  page: number = 1,
  perPage: number = 30,
  sha?: string,
): Promise<GitHubListCommits> {
  const url = new URL(`https://api.github.com/repos/${owner}/${repo}/commits`);
  url.searchParams.append("page", page.toString());
  url.searchParams.append("per_page", perPage.toString());
  if (sha) { 
    url.searchParams.append("sha", sha);
  }
  
  const response = await fetch(
    url.toString(),
    {
      method: "GET",
      headers: {
        "Authorization": `token ${GITHUB_PERSONAL_ACCESS_TOKEN}`,
        "Accept": "application/vnd.github.v3+json",
        "User-Agent": "github-mcp-server",
        "Content-Type": "application/json"
      },
    }
  );

  if (!response.ok) {
    throw new Error(`GitHub API error: ${response.statusText}`);
  }

  return GitHubListCommitsSchema.parse(await response.json());
}

server.setRequestHandler(ListToolsRequestSchema, async () => {
  return {
    tools: [
      {
        name: "create_or_update_file",
        description: "Create or update a single file in a GitHub repository",
        inputSchema: zodToJsonSchema(CreateOrUpdateFileSchema),
      },
      {
        name: "search_repositories",
        description: "Search for GitHub repositories",
        inputSchema: zodToJsonSchema(SearchRepositoriesSchema),
      },
      {
        name: "create_repository",
        description: "Create a new GitHub repository in your account",
        inputSchema: zodToJsonSchema(CreateRepositorySchema),
      },
      {
        name: "get_file_contents",
        description:
          "Get the contents of a file or directory from a GitHub repository",
        inputSchema: zodToJsonSchema(GetFileContentsSchema),
      },
      {
        name: "push_files",
        description:
          "Push multiple files to a GitHub repository in a single commit",
        inputSchema: zodToJsonSchema(PushFilesSchema),
      },
      {
        name: "create_issue",
        description: "Create a new issue in a GitHub repository",
        inputSchema: zodToJsonSchema(CreateIssueSchema),
      },
      {
        name: "create_pull_request",
        description: "Create a new pull request in a GitHub repository",
        inputSchema: zodToJsonSchema(CreatePullRequestSchema),
      },
      {
        name: "fork_repository",
        description:
          "Fork a GitHub repository to your account or specified organization",
        inputSchema: zodToJsonSchema(ForkRepositorySchema),
      },
      {
        name: "create_branch",
        description: "Create a new branch in a GitHub repository",
<<<<<<< HEAD
        inputSchema: zodToJsonSchema(CreateBranchSchema)
      },
      {
        name: "list_commits",
        description: "Get list of commits of a branch in a GitHub repository",
        inputSchema: zodToJsonSchema(ListCommitsSchema)
      }
    ]
=======
        inputSchema: zodToJsonSchema(CreateBranchSchema),
      },
      {
        name: "list_issues",
        description: "List issues in a GitHub repository with filtering options",
        inputSchema: zodToJsonSchema(ListIssuesOptionsSchema)
      },
      {
        name: "update_issue",
        description: "Update an existing issue in a GitHub repository",
        inputSchema: zodToJsonSchema(UpdateIssueOptionsSchema)
      },
      {
        name: "add_issue_comment",
        description: "Add a comment to an existing issue",
        inputSchema: zodToJsonSchema(IssueCommentSchema)
      },
      {
        name: "search_code",
        description: "Search for code across GitHub repositories",
        inputSchema: zodToJsonSchema(SearchCodeSchema),
      },
      {
        name: "search_issues",
        description:
          "Search for issues and pull requests across GitHub repositories",
        inputSchema: zodToJsonSchema(SearchIssuesSchema),
      },
      {
        name: "search_users",
        description: "Search for users on GitHub",
        inputSchema: zodToJsonSchema(SearchUsersSchema),
      },
    ],
>>>>>>> fc718398
  };
});

server.setRequestHandler(CallToolRequestSchema, async (request) => {
  try {
    if (!request.params.arguments) {
      throw new Error("Arguments are required");
    }

    switch (request.params.name) {
      case "fork_repository": {
        const args = ForkRepositorySchema.parse(request.params.arguments);
        const fork = await forkRepository(
          args.owner,
          args.repo,
          args.organization
        );
        return {
          content: [{ type: "text", text: JSON.stringify(fork, null, 2) }],
        };
      }

      case "create_branch": {
        const args = CreateBranchSchema.parse(request.params.arguments);
        let sha: string;
        if (args.from_branch) {
          const response = await fetch(
            `https://api.github.com/repos/${args.owner}/${args.repo}/git/refs/heads/${args.from_branch}`,
            {
              headers: {
                Authorization: `token ${GITHUB_PERSONAL_ACCESS_TOKEN}`,
                Accept: "application/vnd.github.v3+json",
                "User-Agent": "github-mcp-server",
              },
            }
          );

          if (!response.ok) {
            throw new Error(`Source branch '${args.from_branch}' not found`);
          }

          const data = GitHubReferenceSchema.parse(await response.json());
          sha = data.object.sha;
        } else {
          sha = await getDefaultBranchSHA(args.owner, args.repo);
        }

        const branch = await createBranch(args.owner, args.repo, {
          ref: args.branch,
          sha,
        });

        return {
          content: [{ type: "text", text: JSON.stringify(branch, null, 2) }],
        };
      }

      case "search_repositories": {
        const args = SearchRepositoriesSchema.parse(request.params.arguments);
        const results = await searchRepositories(
          args.query,
          args.page,
          args.perPage
        );
        return {
          content: [{ type: "text", text: JSON.stringify(results, null, 2) }],
        };
      }

      case "create_repository": {
        const args = CreateRepositorySchema.parse(request.params.arguments);
        const repository = await createRepository(args);
        return {
          content: [
            { type: "text", text: JSON.stringify(repository, null, 2) },
          ],
        };
      }

      case "get_file_contents": {
        const args = GetFileContentsSchema.parse(request.params.arguments);
        const contents = await getFileContents(
          args.owner,
          args.repo,
          args.path,
          args.branch
        );
        return {
          content: [{ type: "text", text: JSON.stringify(contents, null, 2) }],
        };
      }

      case "create_or_update_file": {
        const args = CreateOrUpdateFileSchema.parse(request.params.arguments);
        const result = await createOrUpdateFile(
          args.owner,
          args.repo,
          args.path,
          args.content,
          args.message,
          args.branch,
          args.sha
        );
        return {
          content: [{ type: "text", text: JSON.stringify(result, null, 2) }],
        };
      }

      case "push_files": {
        const args = PushFilesSchema.parse(request.params.arguments);
        const result = await pushFiles(
          args.owner,
          args.repo,
          args.branch,
          args.files,
          args.message
        );
        return {
          content: [{ type: "text", text: JSON.stringify(result, null, 2) }],
        };
      }

      case "create_issue": {
        const args = CreateIssueSchema.parse(request.params.arguments);
        const { owner, repo, ...options } = args;
        const issue = await createIssue(owner, repo, options);
        return {
          content: [{ type: "text", text: JSON.stringify(issue, null, 2) }],
        };
      }

      case "create_pull_request": {
        const args = CreatePullRequestSchema.parse(request.params.arguments);
        const { owner, repo, ...options } = args;
        const pullRequest = await createPullRequest(owner, repo, options);
        return {
          content: [
            { type: "text", text: JSON.stringify(pullRequest, null, 2) },
          ],
        };
      }

      case "search_code": {
        const args = SearchCodeSchema.parse(request.params.arguments);
        const results = await searchCode(args);
        return {
          content: [{ type: "text", text: JSON.stringify(results, null, 2) }],
        };
      }

      case "search_issues": {
        const args = SearchIssuesSchema.parse(request.params.arguments);
        const results = await searchIssues(args);
        return {
          content: [{ type: "text", text: JSON.stringify(results, null, 2) }],
        };
      }

      case "search_users": {
        const args = SearchUsersSchema.parse(request.params.arguments);
        const results = await searchUsers(args);
        return {
          content: [{ type: "text", text: JSON.stringify(results, null, 2) }],
        };
      }

      case "list_issues": {
        const args = ListIssuesOptionsSchema.parse(request.params.arguments);
        const { owner, repo, ...options } = args;
        const issues = await listIssues(owner, repo, options);
        return { toolResult: issues };
      }

      case "update_issue": {
        const args = UpdateIssueOptionsSchema.parse(request.params.arguments);
        const { owner, repo, issue_number, ...options } = args;
        const issue = await updateIssue(owner, repo, issue_number, options);
        return { toolResult: issue };
      }

      case "add_issue_comment": {
        const args = IssueCommentSchema.parse(request.params.arguments);
        const { owner, repo, issue_number, body } = args;
        const comment = await addIssueComment(owner, repo, issue_number, body);
        return { toolResult: comment };
      }

      case "list_commits": {
        const args = ListCommitsSchema.parse(request.params.arguments);
        const results = await listCommits(args.owner, args.repo, args.page, args.perPage, args.sha);
        return { content: [{ type: "text", text: JSON.stringify(results, null, 2) }] };
      }

      default:
        throw new Error(`Unknown tool: ${request.params.name}`);
    }
  } catch (error) {
    if (error instanceof z.ZodError) {
      throw new Error(
        `Invalid arguments: ${error.errors
          .map(
            (e: z.ZodError["errors"][number]) =>
              `${e.path.join(".")}: ${e.message}`
          )
          .join(", ")}`
      );
    }
    throw error;
  }
});

async function runServer() {
  const transport = new StdioServerTransport();
  await server.connect(transport);
  console.error("GitHub MCP Server running on stdio");
}

runServer().catch((error) => {
  console.error("Fatal error in main():", error);
  process.exit(1);
});<|MERGE_RESOLUTION|>--- conflicted
+++ resolved
@@ -25,20 +25,15 @@
   GitHubCreateUpdateFileResponseSchema,
   GitHubForkSchema,
   GitHubIssueSchema,
+  GitHubListCommits,
+  GitHubListCommitsSchema,
   GitHubPullRequestSchema,
   GitHubReferenceSchema,
   GitHubRepositorySchema,
   GitHubSearchResponseSchema,
   GitHubTreeSchema,
-<<<<<<< HEAD
-  GitHubCommitSchema,
-  GitHubListCommitsSchema,
-  CreateRepositoryOptionsSchema,
-  CreateIssueOptionsSchema,
-  CreatePullRequestOptionsSchema,
-  CreateBranchOptionsSchema,
-=======
   IssueCommentSchema,
+  ListCommitsSchema,
   ListIssuesOptionsSchema,
   PushFilesSchema,
   SearchCodeResponseSchema,
@@ -53,7 +48,6 @@
   type GitHubCommit,
   type GitHubContent,
   type GitHubCreateUpdateFileResponse,
->>>>>>> fc718398
   type GitHubFork,
   type GitHubIssue,
   type GitHubPullRequest,
@@ -61,25 +55,9 @@
   type GitHubRepository,
   type GitHubSearchResponse,
   type GitHubTree,
-<<<<<<< HEAD
-  type GitHubCommit,
-  type FileOperation,
-  CreateOrUpdateFileSchema,
-  SearchRepositoriesSchema,
-  CreateRepositorySchema,
-  GetFileContentsSchema,
-  PushFilesSchema,
-  CreateIssueSchema,
-  CreatePullRequestSchema,
-  ForkRepositorySchema,
-  CreateBranchSchema,
-  ListCommitsSchema,
-  GitHubListCommits
-=======
   type SearchCodeResponse,
   type SearchIssuesResponse,
-  type SearchUsersResponse,
->>>>>>> fc718398
+  type SearchUsersResponse
 } from './schemas.js';
 
 const server = new Server(
@@ -512,6 +490,40 @@
   return GitHubRepositorySchema.parse(await response.json());
 }
 
+async function listCommits(
+  owner: string,
+  repo: string,
+  page: number = 1,
+  perPage: number = 30,
+  sha?: string,
+): Promise<GitHubListCommits> {
+  const url = new URL(`https://api.github.com/repos/${owner}/${repo}/commits`);
+  url.searchParams.append("page", page.toString());
+  url.searchParams.append("per_page", perPage.toString());
+  if (sha) {
+    url.searchParams.append("sha", sha);
+  }
+
+  const response = await fetch(
+    url.toString(),
+    {
+      method: "GET",
+      headers: {
+        "Authorization": `token ${GITHUB_PERSONAL_ACCESS_TOKEN}`,
+        "Accept": "application/vnd.github.v3+json",
+        "User-Agent": "github-mcp-server",
+        "Content-Type": "application/json"
+      },
+    }
+  );
+
+  if (!response.ok) {
+    throw new Error(`GitHub API error: ${response.statusText}`);
+  }
+
+  return GitHubListCommitsSchema.parse(await response.json());
+}
+
 async function listIssues(
   owner: string,
   repo: string,
@@ -679,40 +691,6 @@
   return SearchUsersResponseSchema.parse(await response.json());
 }
 
-async function listCommits(
-  owner: string,
-  repo: string,
-  page: number = 1,
-  perPage: number = 30,
-  sha?: string,
-): Promise<GitHubListCommits> {
-  const url = new URL(`https://api.github.com/repos/${owner}/${repo}/commits`);
-  url.searchParams.append("page", page.toString());
-  url.searchParams.append("per_page", perPage.toString());
-  if (sha) { 
-    url.searchParams.append("sha", sha);
-  }
-  
-  const response = await fetch(
-    url.toString(),
-    {
-      method: "GET",
-      headers: {
-        "Authorization": `token ${GITHUB_PERSONAL_ACCESS_TOKEN}`,
-        "Accept": "application/vnd.github.v3+json",
-        "User-Agent": "github-mcp-server",
-        "Content-Type": "application/json"
-      },
-    }
-  );
-
-  if (!response.ok) {
-    throw new Error(`GitHub API error: ${response.statusText}`);
-  }
-
-  return GitHubListCommitsSchema.parse(await response.json());
-}
-
 server.setRequestHandler(ListToolsRequestSchema, async () => {
   return {
     tools: [
@@ -762,17 +740,12 @@
       {
         name: "create_branch",
         description: "Create a new branch in a GitHub repository",
-<<<<<<< HEAD
-        inputSchema: zodToJsonSchema(CreateBranchSchema)
+        inputSchema: zodToJsonSchema(CreateBranchSchema),
       },
       {
         name: "list_commits",
         description: "Get list of commits of a branch in a GitHub repository",
         inputSchema: zodToJsonSchema(ListCommitsSchema)
-      }
-    ]
-=======
-        inputSchema: zodToJsonSchema(CreateBranchSchema),
       },
       {
         name: "list_issues",
@@ -806,7 +779,6 @@
         inputSchema: zodToJsonSchema(SearchUsersSchema),
       },
     ],
->>>>>>> fc718398
   };
 });
 
